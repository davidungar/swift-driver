//===--------------- DarwinToolchain.swift - Swift Darwin Toolchain -------===//
//
// This source file is part of the Swift.org open source project
//
// Copyright (c) 2014 - 2019 Apple Inc. and the Swift project authors
// Licensed under Apache License v2.0 with Runtime Library Exception
//
// See https://swift.org/LICENSE.txt for license information
// See https://swift.org/CONTRIBUTORS.txt for the list of Swift project authors
//
//===----------------------------------------------------------------------===//
import TSCBasic

/// Toolchain for Darwin-based platforms, such as macOS and iOS.
///
/// FIXME: This class is not thread-safe.
public final class DarwinToolchain: Toolchain {
  public let env: [String: String]
  
  public init(env: [String: String]) {
    self.env = env
  }
  
  /// Retrieve the absolute path for a given tool.
  public func getToolPath(_ tool: Tool) throws -> AbsolutePath {
    switch tool {
    case .swiftCompiler:
<<<<<<< HEAD
      return try lookup(executable: "swift")

    case .dynamicLinker:
      return try lookup(executable: "ld")

    case .staticLinker:
      return try lookup(executable: "libtool")

    case .dsymutil:
      return try lookup(executable: "dsymutil")
=======
      return try lookup(exec: "swift")

    case .dynamicLinker:
      return try lookup(exec: "ld")

    case .staticLinker:
      return try lookup(exec: "libtool")

    case .dsymutil:
      return try lookup(exec: "dsymutil")
>>>>>>> 95d7f4e6

    case .clang:
      let result = try Process.checkNonZeroExit(
        arguments: ["xcrun", "-toolchain", "default", "-f", "clang"],
        environment: env
      ).spm_chomp()
      return AbsolutePath(result)
    case .swiftAutolinkExtract:
<<<<<<< HEAD
      return try lookup(executable: "swift-autolink-extract")
=======
      return try lookup(exec: "swift-autolink-extract")
>>>>>>> 95d7f4e6
    }
  }

  /// Swift compiler path.
  public lazy var swiftCompiler: Result<AbsolutePath, Swift.Error> = Result {
<<<<<<< HEAD
    try lookup(executable: "swift")
=======
    try lookup(exec: "swift")
>>>>>>> 95d7f4e6
  }

  /// SDK path.
  public lazy var sdk: Result<AbsolutePath, Swift.Error> = Result {
    let result = try Process.checkNonZeroExit(
      arguments: ["xcrun", "-sdk", "macosx", "--show-sdk-path"],
      environment: env
    ).spm_chomp()
    return AbsolutePath(result)
  }

  /// Path to the StdLib inside the SDK.
  public func sdkStdlib(sdk: AbsolutePath) -> AbsolutePath {
    sdk.appending(RelativePath("usr/lib/swift"))
  }

  public var resourcesDirectory: Result<AbsolutePath, Swift.Error> {
    // FIXME: This will need to take -resource-dir and target triple into account.
    return swiftCompiler.map{ $0.appending(RelativePath("../../lib/swift/macosx")) }
  }

  public func makeLinkerOutputFilename(moduleName: String, type: LinkOutputType) -> String {
    switch type {
    case .executable: return moduleName
    case .dynamicLibrary: return "lib\(moduleName).dylib"
    case .staticLibrary: return "lib\(moduleName).a"
    }
  }

  public var compatibility50: Result<AbsolutePath, Error> {
    resourcesDirectory.map{ $0.appending(component: "libswiftCompatibility50.a") }
  }

  public var compatibilityDynamicReplacements: Result<AbsolutePath, Error> {
    resourcesDirectory.map{ $0.appending(component: "libswiftCompatibilityDynamicReplacements.a") }
  }

  public var clangRT: Result<AbsolutePath, Error> {
    resourcesDirectory.map{ $0.appending(RelativePath("../clang/lib/darwin/libclang_rt.osx.a")) }
  }

  public func defaultSDKPath() throws -> AbsolutePath? {
    let result = try Process.checkNonZeroExit(
      arguments: ["xcrun", "-sdk", "macosx", "--show-sdk-path"],
      environment: env
    ).spm_chomp()
    return AbsolutePath(result)
  }

  public var shouldStoreInvocationInDebugInfo: Bool {
    // This matches the behavior in Clang.
    !(env["RC_DEBUG_OPTIONS"]?.isEmpty ?? false)
  }

  public func runtimeLibraryName(
    for sanitizer: Sanitizer,
    targetTriple: Triple,
    isShared: Bool
  ) throws -> String {
    return """
    libclang_rt.\(sanitizer.libraryName)_\
    \(targetTriple.darwinPlatform!.libraryNameSuffix)\
    \(isShared ? "_dynamic.dylib" : ".a")
    """
  }
  
  /// Looks for the executable in the `SWIFT_DRIVER_TOOLNAME_EXEC` environment variable, if found nothing,
  /// looks in the executable path; finally, fallback to xcrunFind.
  /// - Parameter exec: executable to look for [i.e. `swift`].
  func lookup(executable: String) throws -> AbsolutePath {
    if let overrideString = env[envVarName(forExecutable: executable)] {
      return try AbsolutePath(validating: overrideString)
    } else if let path = lookupExecutablePath(filename: executable, searchPaths: [executableDir]) {
      return path
    }
    return try xcrunFind(executable: executable)
  }
  
  private func xcrunFind(executable: String) throws -> AbsolutePath {
    let xcrun = "xcrun"
    guard lookupExecutablePath(filename: xcrun, searchPaths: searchPaths) != nil else {
      // This is a hack so our tests work on linux. We need a better way for looking up tools in general.
      // TODO: remove this hack and emit an error once we have a generalized Toolchain routine for finding Tools.
      return AbsolutePath("/usr/bin/" + executable)
    }
    
    let path = try Process.checkNonZeroExit(
      arguments: [xcrun, "-sdk", "macosx", "--find", executable],
      environment: env
    ).spm_chomp()
    return AbsolutePath(path)
  }
}<|MERGE_RESOLUTION|>--- conflicted
+++ resolved
@@ -25,7 +25,6 @@
   public func getToolPath(_ tool: Tool) throws -> AbsolutePath {
     switch tool {
     case .swiftCompiler:
-<<<<<<< HEAD
       return try lookup(executable: "swift")
 
     case .dynamicLinker:
@@ -36,18 +35,6 @@
 
     case .dsymutil:
       return try lookup(executable: "dsymutil")
-=======
-      return try lookup(exec: "swift")
-
-    case .dynamicLinker:
-      return try lookup(exec: "ld")
-
-    case .staticLinker:
-      return try lookup(exec: "libtool")
-
-    case .dsymutil:
-      return try lookup(exec: "dsymutil")
->>>>>>> 95d7f4e6
 
     case .clang:
       let result = try Process.checkNonZeroExit(
@@ -56,21 +43,13 @@
       ).spm_chomp()
       return AbsolutePath(result)
     case .swiftAutolinkExtract:
-<<<<<<< HEAD
       return try lookup(executable: "swift-autolink-extract")
-=======
-      return try lookup(exec: "swift-autolink-extract")
->>>>>>> 95d7f4e6
     }
   }
 
   /// Swift compiler path.
   public lazy var swiftCompiler: Result<AbsolutePath, Swift.Error> = Result {
-<<<<<<< HEAD
     try lookup(executable: "swift")
-=======
-    try lookup(exec: "swift")
->>>>>>> 95d7f4e6
   }
 
   /// SDK path.
@@ -136,31 +115,4 @@
     \(isShared ? "_dynamic.dylib" : ".a")
     """
   }
-  
-  /// Looks for the executable in the `SWIFT_DRIVER_TOOLNAME_EXEC` environment variable, if found nothing,
-  /// looks in the executable path; finally, fallback to xcrunFind.
-  /// - Parameter exec: executable to look for [i.e. `swift`].
-  func lookup(executable: String) throws -> AbsolutePath {
-    if let overrideString = env[envVarName(forExecutable: executable)] {
-      return try AbsolutePath(validating: overrideString)
-    } else if let path = lookupExecutablePath(filename: executable, searchPaths: [executableDir]) {
-      return path
-    }
-    return try xcrunFind(executable: executable)
-  }
-  
-  private func xcrunFind(executable: String) throws -> AbsolutePath {
-    let xcrun = "xcrun"
-    guard lookupExecutablePath(filename: xcrun, searchPaths: searchPaths) != nil else {
-      // This is a hack so our tests work on linux. We need a better way for looking up tools in general.
-      // TODO: remove this hack and emit an error once we have a generalized Toolchain routine for finding Tools.
-      return AbsolutePath("/usr/bin/" + executable)
-    }
-    
-    let path = try Process.checkNonZeroExit(
-      arguments: [xcrun, "-sdk", "macosx", "--find", executable],
-      environment: env
-    ).spm_chomp()
-    return AbsolutePath(path)
-  }
 }